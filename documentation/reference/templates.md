# Templates

[TOC]

## template {#template}

Syntax (basic form):

```soy
{template <TEMPLATE_NAME>}
  ...
{/template}
```

With all optional attributes:

```soy
{template <TEMPLATE_NAME> visibility="<private/public>" kind="html" stricthtml="true" requirecsspath="./foo" cssprefix="<PREFIX> requirecss="<NAMESPACE>.<CSS_ELEMENT>" cssbase="<NAMESPACE>.<CSS_BASE>"}
  ...
{/template}
```


These are the `template` tag's attributes:

*   `visibility`: Optional. Default `public`. Set this to `private` if you want
    this to be a private template. A private template can be called by other
    templates in the same file. The various backends also take efforts to
    prevent direct calls to that template from the host language.

    *   In Java (SoySauce and Tofu), a runtime exception will be thrown if you
        try to render a private template.
    *   In Javascript, private templates will be annotated with `@private` which
        will be enforced by the JsCompiler.
    *   In Python, private templates will generate Python functions that start
        with `__` to discourage calls outside of the file.

*   `kind`: Optional. Default `html`. See the security guide for other
    [content kinds](../dev/security.md#content_kinds).

*   `requirecss`: Deprecated. Use the `requirecsspath` attribute on
    [`{namespace}`](file-declarations.md#namespace) instead.

    Takes a list of CSS namespaces (dotted identifiers). This is used to add
    `@requirecss` annotations in the generated JavaScript. Also, if there is no
    `cssbase` attribute, the first `requirecss` namespace can be used for
    autoprefixing in [`css` function](functions.md#css) calls.

*   `cssbase`: Deprecated. Use the `cssprefix` attribute on
    [`{namespace}`](file-declarations.md#namespace) instead.

    Takes a single CSS namespace (dotted identifier). This is used for
    autoprefixing in [`css` function](functions.md#css) calls.

*   `stricthtml`: Optional. Default `true`. Configures
    [strict html support](html.md)

*   `whitespace`: Optional. Default `join`. Configures the whitespace joining
    algorithm to use. See the
    [Line Joining](textual-commands.md#line-joining-line-joining)
    documentation for details on the default `join` algorithm. Set this to
    `preserve` if you want to preserve all whitespace characters that are found
    inside the current template. This behavior is similar to what can be
    observed when using the [{literal}](textual-commands.md#literal-literal)
    command.

    For example, consider the following input file:

    ```soy
     {namespace example}

     {template article whitespace="preserve"}
     {@param title: string}
     {@param body: string}
     <article>
       <h1>{$title}</h1>
       <p>
         {$body}
       </p>
     </article>
     {/template}
    ```

    The output in this case will look like the following (assuming "Hello Soy!"
    and "Article content." are being passed as values for `{title}` and `{body}`
    parameters respectively):

    ```html
     <article>
       <h1>Hello Soy!</h1>
       <p>
         Article content.
       </p>
     </article>
    ```

## @param {#param}

Syntax:

```soy
{template <TEMPLATE_NAME>}
  {@param <PARAM_NAME>: <PARAM_TYPE>} /** A required param. */
  {@param <PARAM_NAME>:= <PARAM_DEFAULT>} /** A default param with an inferred type. */
  {@param <PARAM_NAME>: <PARAM_TYPE> = <PARAM_DEFAULT>} /** A default param with an explicit type. */
  {@param? <PARAM_NAME>: <PARAM_TYPE>} /** An optional param. */
  ...
{/template}
```

`{@param}` declares a template parameter. Parameter declarations must come first
in the template, preceding all other template content.

See the [types reference](types.md) for instructions on how to declare types.

### Required params

The first syntax form above (`@param`) declares a required parameter that must
be provided whenever you call the template.

### Default params

Default parameters declare a parameter which does not always have to be
provided. When not provided, a default parameter's value is set to the given
default value.

A default parameter can either infer its type from the type of the default value
or use an explicitly declared type (this improves readability if the type of the
default value isn't obvious or if the template is part of a public API). An
explicit type can also be used to widen the type inferred from the default value
to allow a broader set of values. For example:

```soy
{@param name: string|null = null}
```

The inferred type is `null` but this also allows the parameter to accept
`string`s.

The default value can only be a compile-time constant expression. It cannot
reference any other parameters or call
[non-pure](../dev/plugins.md#pure-functions-pure) Soy functions.

NOTE: Default parameters don't support content kind types like `html`, `uri` or
`attributes`.

### Optional params

The `@param?` syntax declares an optional parameter, which does not always have
to be provided. Within a template, an optional parameter declared as `{@param?
<PARAM_NAME>: <PARAM_TYPE>}` has a type of `<PARAM_TYPE>|null`.

Default parameters are usually better than optional parameters, except when you
need a `null` value if the parameter is unset.

## @inject {#inject}

Syntax:

```soy
{template <TEMPLATE_NAME>}
  {@inject <PARAM_NAME>: <PARAM_TYPE>}
  ...
{/template}
```

`{@inject}` declares an [injected template parameter](../concepts/ij-data.md).
<<<<<<< HEAD
The syntax is identical to the [required param](#param-param) syntax with the
exception of the keyword.
=======
The syntax is identical to the [required param](#param) syntax with the
exception of the keyword. The injected parameter may be optional (`{@inject?}`).
>>>>>>> ccbb65b8

See the [types reference](types.md) for instructions on how to declare types.

## Doc comments for params {#doc-comments}

Doc comments for parameters may appear before or after the parameter
declaration. If before, the comment must be on the preceding line; if after, the
comment must start on the same line as the parameter declaration.

Example:

```soy
{template example}
  /** A leading doc comment. */
  {@param name: string}
  {@param? height: int} /** A trailing doc comment. */
  ...
{/template}
```

## Parameter type expressions {#param-type}

See the [type expression reference](types.md) for the types that can appear in a
parameter declaration.<|MERGE_RESOLUTION|>--- conflicted
+++ resolved
@@ -165,13 +165,8 @@
 ```
 
 `{@inject}` declares an [injected template parameter](../concepts/ij-data.md).
-<<<<<<< HEAD
 The syntax is identical to the [required param](#param-param) syntax with the
-exception of the keyword.
-=======
-The syntax is identical to the [required param](#param) syntax with the
 exception of the keyword. The injected parameter may be optional (`{@inject?}`).
->>>>>>> ccbb65b8
 
 See the [types reference](types.md) for instructions on how to declare types.
 
